import * as program from 'commander';
import * as inquirer from 'inquirer';

import { TwoFactorProviderType } from 'jslib/enums/twoFactorProviderType';

import { AuthResult } from 'jslib/models/domain/authResult';
import { TwoFactorEmailRequest } from 'jslib/models/request/twoFactorEmailRequest';

import { ApiService } from 'jslib/abstractions/api.service';
import { AuthService } from 'jslib/abstractions/auth.service';
import { CryptoFunctionService } from 'jslib/abstractions/cryptoFunction.service';
import { SyncService } from 'jslib/abstractions/sync.service';

import { Response } from '../models/response';
import { MessageResponse } from '../models/response/messageResponse';

import { Utils } from 'jslib/misc/utils';

export class LoginCommand {
    constructor(private authService: AuthService, private apiService: ApiService,
        private cryptoFunctionService: CryptoFunctionService, private syncService: SyncService) { }

    async run(email: string, password: string, cmd: program.Command) {
        if (email == null || email === '') {
            const answer: inquirer.Answers = await inquirer.createPromptModule({ output: process.stderr })({
                type: 'input',
                name: 'email',
                message: 'Email address:',
            });
            email = answer.email;
        }
        if (email == null || email.trim() === '') {
            return Response.badRequest('Email address is required.');
        }
        if (email.indexOf('@') === -1) {
            return Response.badRequest('Email address is invalid.');
        }

        if (password == null || password === '') {
            const answer: inquirer.Answers = await inquirer.createPromptModule({ output: process.stderr })({
                type: 'password',
                name: 'password',
                message: 'Master password:',
                mask: '*',
            });
            password = answer.password;
        }
        if (password == null || password === '') {
            return Response.badRequest('Master password is required.');
        }

        let twoFactorToken: string = cmd.code;
        let twoFactorMethod: TwoFactorProviderType = null;
        try {
            if (cmd.method != null) {
                twoFactorMethod = parseInt(cmd.method, null);
            }
        } catch (e) {
            return Response.error('Invalid two-step login method.');
        }

        try {
            await this.setNewSessionKey();
            let response: AuthResult = null;
            if (twoFactorToken != null && twoFactorMethod != null) {
                response = await this.authService.logInComplete(email, password, twoFactorMethod,
                    twoFactorToken, false);
            } else {
                response = await this.authService.logIn(email, password);
                if (response.twoFactor) {
                    let selectedProvider: any = null;
                    const twoFactorProviders = this.authService.getSupportedTwoFactorProviders(null);
                    if (twoFactorProviders.length === 0) {
                        return Response.badRequest('No providers available for this client.');
                    }

                    if (twoFactorMethod != null) {
                        try {
                            selectedProvider = twoFactorProviders.filter((p) => p.type === twoFactorMethod)[0];
                        } catch (e) {
                            return Response.error('Invalid two-step login method.');
                        }
                    }

                    if (selectedProvider == null) {
                        if (twoFactorProviders.length === 1) {
                            selectedProvider = twoFactorProviders[0];
                        } else {
                            const options = twoFactorProviders.map((p) => p.name);
                            options.push(new inquirer.Separator());
                            options.push('Cancel');
<<<<<<< HEAD
                            const answer: inquirer.Answers = await inquirer.createPromptModule({ output: process.stderr })({
                                type: 'list',
                                name: 'method',
                                message: 'Two-step login method:',
                                choices: options,
                            });
=======
                            const answer: inquirer.Answers =
                                await inquirer.createPromptModule({ output: process.stderr })({
                                    type: 'list',
                                    name: 'method',
                                    message: 'Two-step login method:',
                                    choices: options,
                                });
>>>>>>> 04b63d16
                            const i = options.indexOf(answer.method);
                            if (i === (options.length - 1)) {
                                return Response.error('Login failed.');
                            }
                            selectedProvider = twoFactorProviders[i];
                        }
                    }

                    if (twoFactorToken == null && response.twoFactorProviders.size > 1 &&
                        selectedProvider.type === TwoFactorProviderType.Email) {
                        const emailReq = new TwoFactorEmailRequest(this.authService.email,
                            this.authService.masterPasswordHash);
                        await this.apiService.postTwoFactorEmail(emailReq);
                    }

                    if (twoFactorToken == null) {
<<<<<<< HEAD
                        const answer: inquirer.Answers = await inquirer.createPromptModule({ output: process.stderr })({
                            type: 'input',
                            name: 'token',
                            message: 'Two-step login code:',
                        });
=======
                        const answer: inquirer.Answers =
                            await inquirer.createPromptModule({ output: process.stderr })({
                                type: 'input',
                                name: 'token',
                                message: 'Two-step login code:',
                            });
>>>>>>> 04b63d16
                        twoFactorToken = answer.token;
                        if (twoFactorToken == null || twoFactorToken === '') {
                            return Response.badRequest('Code is required.');
                        }
                    }

                    const twoFactorResponse = await this.authService.logInTwoFactor(selectedProvider.type,
                        twoFactorToken, false);
                    if (twoFactorResponse.twoFactor) {
                        return Response.error('Login failed.');
                    }
                }
            }

            await this.syncService.fullSync(true);
            const res = new MessageResponse('You are logged in!', '\n' +
                'To unlock your vault, set your session key to the `BW_SESSION` environment variable. ex:\n' +
                '$ export BW_SESSION="' + process.env.BW_SESSION + '"\n' +
                '> $env:BW_SESSION="' + process.env.BW_SESSION + '"\n\n' +
                'You can also pass the session key to any command with the `--session` option. ex:\n' +
                '$ bw list items --session ' + process.env.BW_SESSION);
            res.raw = process.env.BW_SESSION;
            return Response.success(res);
        } catch (e) {
            return Response.error(e);
        }
    }

    private async setNewSessionKey() {
        const key = await this.cryptoFunctionService.randomBytes(64);
        process.env.BW_SESSION = Utils.fromBufferToB64(key);
    }
}<|MERGE_RESOLUTION|>--- conflicted
+++ resolved
@@ -89,14 +89,6 @@
                             const options = twoFactorProviders.map((p) => p.name);
                             options.push(new inquirer.Separator());
                             options.push('Cancel');
-<<<<<<< HEAD
-                            const answer: inquirer.Answers = await inquirer.createPromptModule({ output: process.stderr })({
-                                type: 'list',
-                                name: 'method',
-                                message: 'Two-step login method:',
-                                choices: options,
-                            });
-=======
                             const answer: inquirer.Answers =
                                 await inquirer.createPromptModule({ output: process.stderr })({
                                     type: 'list',
@@ -104,7 +96,6 @@
                                     message: 'Two-step login method:',
                                     choices: options,
                                 });
->>>>>>> 04b63d16
                             const i = options.indexOf(answer.method);
                             if (i === (options.length - 1)) {
                                 return Response.error('Login failed.');
@@ -121,20 +112,12 @@
                     }
 
                     if (twoFactorToken == null) {
-<<<<<<< HEAD
-                        const answer: inquirer.Answers = await inquirer.createPromptModule({ output: process.stderr })({
-                            type: 'input',
-                            name: 'token',
-                            message: 'Two-step login code:',
-                        });
-=======
                         const answer: inquirer.Answers =
                             await inquirer.createPromptModule({ output: process.stderr })({
                                 type: 'input',
                                 name: 'token',
                                 message: 'Two-step login code:',
                             });
->>>>>>> 04b63d16
                         twoFactorToken = answer.token;
                         if (twoFactorToken == null || twoFactorToken === '') {
                             return Response.badRequest('Code is required.');
